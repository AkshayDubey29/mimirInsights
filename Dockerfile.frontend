--- conflicted
+++ resolved
@@ -85,17 +85,9 @@
     chmod +x /start.sh
 
 # Health check
-<<<<<<< HEAD
-HEALTHCHECK --interval=30timeout=3s --start-period=5 --retries=3 \
-  CMD wget --no-verbose --tries=1r http://localhost:3000 || exit1
-
-# Start nginx
-CMDnginx", -g, 
-=======
 HEALTHCHECK --interval=30s --timeout=3s --start-period=10s --retries=3 \
     CMD wget --no-verbose --tries=1 --spider http://localhost/ || exit 1
 
 EXPOSE 80
 
-ENTRYPOINT ["/start.sh"] 
->>>>>>> f7b2708a
+ENTRYPOINT ["/start.sh"] 