--- conflicted
+++ resolved
@@ -1,13 +1,3 @@
-<<<<<<< HEAD
-{{- if .Values.ingress.enabled -}}
-apiVersion: networking.k8s.io/v1
-kind: Ingress
-metadata:
-  name: {{ include "mimir-insights.fullname" . }}
-  namespace: {{ include "mimir-insights.namespace" . }}
-  labels:
-    {{- include "mimir-insights.labels" . | nindent 4 }}
-=======
 {{- if .Values.ingress.enabled }}
 apiVersion: networking.k8s.io/v1
 kind: Ingress
@@ -16,7 +6,6 @@
   namespace: {{ include "mimir-insights.namespace" $ }}
   labels:
     {{- include "mimir-insights.labels" $ | nindent 4 }}
->>>>>>> f7b2708a
   {{- with .Values.ingress.annotations }}
   annotations:
     {{- toYaml . | nindent 4 }}
@@ -29,13 +18,9 @@
   tls:
     {{- range .Values.ingress.tls }}
     - hosts:
-<<<<<<< HEAD
-        {{- range .hosts }}
-=======
       {{- range .hosts }}
->>>>>>> f7b2708a
         - {{ . | quote }}
-        {{- end }}
+      {{- end }}
       secretName: {{ .secretName }}
     {{- end }}
   {{- end }}
@@ -44,22 +29,6 @@
     - host: {{ .host | quote }}
       http:
         paths:
-<<<<<<< HEAD
-        - path: /api
-          pathType: Prefix
-          backend:
-            service:
-              name: {{ include "mimir-insights.fullname" $ }}-backend
-              port:
-                number: {{ $.Values.backend.service.port }}
-        - path: /
-          pathType: Prefix
-          backend:
-            service:
-              name: {{ include "mimir-insights.fullname" $ }}-frontend
-              port:
-                number: {{ $.Values.frontend.service.port }}
-=======
           {{- range .paths }}
           - path: {{ .path }}
             pathType: {{ .pathType }}
@@ -69,6 +38,5 @@
                 port:
                   number: {{ if eq .path "/api" }}{{ $.Values.backend.service.port }}{{ else }}{{ $.Values.frontend.service.port }}{{ end }}
           {{- end }}
->>>>>>> f7b2708a
     {{- end }}
 {{- end }} 