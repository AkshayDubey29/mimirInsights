# Build stage
FROM golang:1.21-alpine AS builder

# Install git and ca-certificates
RUN apk add --no-cache git ca-certificates tzdata

# Set working directory
WORKDIR /app

# Copy go mod files
COPY go.mod ./

# Download dependencies (this will create go.sum if it doesn't exist)
RUN go mod download && go mod tidy

# Copy source code
COPY . .

# Build the application
RUN CGO_ENABLED=0 GOOS=linux go build -a -installsuffix cgo -o main ./cmd/server

# Final stage
FROM alpine:latest

# Install ca-certificates for HTTPS requests
RUN apk --no-cache add ca-certificates tzdata

# Create non-root user
<<<<<<< HEAD
RUN addgroup -g11 -S appgroup && \
=======
RUN addgroup -g 1000 -S appgroup && \
>>>>>>> f7b2708a
    adduser -u 1001 -S appuser -G appgroup

# Set working directory
WORKDIR /app

# Copy binary from builder stage
COPY --from=builder /app/main .

# Copy config files
COPY --from=builder /app/config ./config

# Change ownership to non-root user
RUN chown -R appuser:appgroup /app

# Switch to non-root user
USER appuser

# Expose port
EXPOSE 8080

# Health check
HEALTHCHECK --interval=30s --timeout=3s --start-period=5s --retries=3 \
  CMD wget --no-verbose --tries=1 -O- http://localhost:8080/api/health || exit 1

# Run the application
CMD ["./main"] <|MERGE_RESOLUTION|>--- conflicted
+++ resolved
@@ -26,11 +26,7 @@
 RUN apk --no-cache add ca-certificates tzdata
 
 # Create non-root user
-<<<<<<< HEAD
-RUN addgroup -g11 -S appgroup && \
-=======
 RUN addgroup -g 1000 -S appgroup && \
->>>>>>> f7b2708a
     adduser -u 1001 -S appuser -G appgroup
 
 # Set working directory
